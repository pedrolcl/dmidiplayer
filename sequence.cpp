--- conflicted
+++ resolved
@@ -20,11 +20,8 @@
 #include <QFileInfo>
 #include <QRegularExpression>
 #include <QtMath>
-<<<<<<< HEAD
 #include <iostream>
-=======
 #include <cstdint>
->>>>>>> 1289d6b9
 
 #include "sequence.h"
 
@@ -426,7 +423,6 @@
     return m_loadingErrors.size();
 }
 
-<<<<<<< HEAD
 #ifndef QT_NO_QDEBUG
 void Sequence::dump()
 {
@@ -441,7 +437,7 @@
     }
 }
 #endif
-=======
+
 qsizetype Sequence::size() const
 {
     return m_list.size();
@@ -467,7 +463,6 @@
     QTime t = QTime(0, 0).addSecs(intpart).addMSecs(ceil(fractpart * 1000));
     return t.toString("hh:mm:ss.zzz");
 }
->>>>>>> 1289d6b9
 
 QTextCodec *Sequence::codec() const
 {
@@ -581,13 +576,8 @@
 void Sequence::timeCalculations()
 {
     m_ticks2micros = m_tempo / (m_division * m_tempoFactor);
-<<<<<<< HEAD
     qDebug() << Q_FUNC_INFO << "tempo:" << m_tempo << "div:" << m_division
              << "ticks2micros:" << m_ticks2micros;
-=======
-    // qDebug() << Q_FUNC_INFO << "tempo:" << m_tempo << "div:" << m_division
-    //          << "ticks2micros:" << m_ticks2micros;
->>>>>>> 1289d6b9
 }
 
 qreal Sequence::tempoFactor() const
@@ -614,33 +604,18 @@
 }
 
 std::chrono::microseconds Sequence::timeOfEvent(MIDIEvent *ev) const
-<<<<<<< HEAD
-{
-    return std::chrono::microseconds(static_cast<long>(ev->tick() * m_ticks2micros));
+{
+    return std::chrono::microseconds(static_cast<std::uint64_t>(ev->tick() * m_ticks2micros));
 }
 
 std::chrono::microseconds Sequence::deltaTimeOfEvent(MIDIEvent *ev) const
 {
-    return std::chrono::microseconds(static_cast<long>(ev->delta() * m_ticks2micros));
+    return std::chrono::microseconds(static_cast<std::uint64_t>(ev->delta() * m_ticks2micros));
 }
 
 std::chrono::microseconds Sequence::timeOfTicks(const int ticks) const
 {
-    return std::chrono::microseconds(static_cast<long>(ticks * m_ticks2micros));
-=======
-{
-    return std::chrono::microseconds(static_cast<std::uint64_t>(ev->tick() * m_ticks2micros));
-}
-
-std::chrono::microseconds Sequence::deltaTimeOfEvent(MIDIEvent *ev) const
-{
-    return std::chrono::microseconds(static_cast<std::uint64_t>(ev->delta() * m_ticks2micros));
-}
-
-std::chrono::microseconds Sequence::timeOfTicks(const std::uint64_t ticks) const
-{
     return std::chrono::microseconds(static_cast<std::uint64_t>(ticks * m_ticks2micros));
->>>>>>> 1289d6b9
 }
 
 bool Sequence::hasMoreEvents()
