/*
    Drumstick MIDI File Player Multiplatform Program
    Copyright (C) 2006-2024, Pedro Lopez-Cabanillas <plcl@users.sf.net>

    This program is free software; you can redistribute it and/or modify
    it under the terms of the GNU General Public License as published by
    the Free Software Foundation; either version 3 of the License, or
    (at your option) any later version.

    This program is distributed in the hope that it will be useful,
    but WITHOUT ANY WARRANTY; without even the implied warranty of
    MERCHANTABILITY or FITNESS FOR A PARTICULAR PURPOSE.  See the
    GNU General Public License for more details.

    You should have received a copy of the GNU General Public License
    along with this program. If not, see <http://www.gnu.org/licenses/>.
*/

#ifndef SEQUENCE_H
#define SEQUENCE_H

#include <QList>
#include <QMap>
#include <QObject>
#include <QTextCodec>
#include <chrono>

#include <drumstick/qsmf.h>
#include <drumstick/rmid.h>
#include <drumstick/qwrk.h>
#include <drumstick/rtmidioutput.h>
#include <uchardet.h>

#include "events.h"

class Sequence : public QObject
{
    Q_OBJECT

public:
    /**
     * For Karaoke files, there may be additional metadata
     * FileType: @KMIDI KARAOKE FILE
     * Version: @V0100
     * Information: @I<text>
     * Language: @L<lang>
     * Title: @T<title, author, ...>
     * What?: @W<bla bla bla>
     */
    enum TextType {
        None = 0, Text = 1, Copyright = 2, TrackName = 3,
        InstrumentName = 4, Lyric = 5, Marker = 6, Cue = 7,
        KarFileType = 8, KarVersion = 9, KarInformation = 10,
        KarLanguage = 11, KarTitles = 12, KarWhatever = 13,
        FIRST_TYPE = Text, LAST_TYPE = KarWhatever
    };
    Q_ENUM(TextType)

    Sequence(QObject* parent = 0);
    virtual ~Sequence();

    void clear();
    void appendEvent(MIDIEvent* ev);
    void loadPattern(QList<MIDIEvent*> pattern);
    void loadFile(const QString& fileName);
    qreal tempoFactor() const;
    void setTempoFactor(const qreal factor);
    MIDIEvent *nextEvent();
    int eventTime(MIDIEvent* ev) const;
    std::chrono::microseconds timeOfEvent(MIDIEvent *ev) const;
    std::chrono::microseconds deltaTimeOfEvent(MIDIEvent *ev) const;
<<<<<<< HEAD
    std::chrono::microseconds timeOfTicks(const int ticks) const;
=======
    std::chrono::microseconds timeOfTicks(const uint64_t ticks) const;
>>>>>>> 1289d6b9
    bool hasMoreEvents();
    int getFormat() const { return m_format; }
    int getDivision() const { return m_division; }
    bool isEmpty();
    void resetPosition();
    void setTickPosition(long tick);
    qreal currentTempo() const;
    QString getName() const { return m_lblName; }
    int songLengthTicks() const;
    void updateTempo(qreal newTempo);
    qreal ticks2micros() const { return m_ticks2micros; }

    bool channelUsed(int channel);
    QString channelLabel(int channel);
    int lowestMidiNote();
    int highestMidiNote();

    int numUchardetErrors();
    int currentMIB() const;
    QByteArray currentCharset() const;
    void setCurrentCharset(const QByteArray& charset);

    int getNumTracks() const;
    int trackMaxPoints();
    int typeMaxPoints();
    QByteArray trackName(int track) const;
    int trackChannel(int track) const;

    QString currentFile() const;
    QString currentFullFileName() const;
    QList<QPair<int,QByteArray>> getRawText(const int track, const TextType type);
    QStringList getText(const TextType type);

    void findCodec();
    int getNumAlterations() const;
    BeatEvent* nearestBeatByTicks(int ticks);
    BeatEvent* nextBar(BeatEvent* latest);
    BeatEvent* previousBar(BeatEvent* latest);
    BeatEvent* jumpToBar(int bar);
    BeatEvent* firstBeat();
    int lastBar();

    static QByteArrayList getExtraCodecNames();
    static int getMibForName(const QByteArray name);

    QTextCodec *codec() const;
    void setCodec(QTextCodec *newCodec);

    QString getFileFormat() const;
    QString getMetadataInfo() const;

    QString loadingErrors() const;
    int errorsCount() const;

<<<<<<< HEAD
#ifndef QT_NO_DEBUG
    void dump();
#endif
=======
    qsizetype size() const;
    qreal initialTempo() const;
    bool simpleTimeProcess() const;
    QString duration() const;
>>>>>>> 1289d6b9

signals:
    void loadingStart(int size);
    void loadingProgress(int pos);
    void loadingFinished();

public slots:
    /* Rmidi slots */
    void dataHandler(const QString& dataType, const QByteArray& data);
    void infoHandler(const QString& infoType, const QByteArray& data);

    /* SMF slots */
    void appendSMFEvent(MIDIEvent *ev);
    void smfHeaderEvent(int format, int ntrks, int division);
    void smfNoteOnEvent(int chan, int pitch, int vol);
    void smfNoteOffEvent(int chan, int pitch, int vol);
    void smfKeyPressEvent(int chan, int pitch, int press);
    void smfCtlChangeEvent(int chan, int ctl, int value);
    void smfPitchBendEvent(int chan, int value);
    void smfProgramEvent(int chan, int patch);
    void smfChanPressEvent(int chan, int press);
    void smfSysexEvent(const QByteArray& data);
    void smfMetaEvent(int type, const QByteArray &data);
    void smfTempoEvent(int tempo);
    void smfTimeSigEvent(int b0, int b1, int b2, int b3);
    void smfTrackStartEvent();
    void smfTrackEnd();
    void smfErrorHandler(const QString& errorStr);
    void smfUpdateLoadProgress();
    void smfKeySig(int, int);

    /* WRK slots */
    void appendWRKEvent(long ticks, MIDIEvent* ev);
    void appendWRKmetadata(int track, long time, TextType typ, const QByteArray &data);
    void wrkUpdateLoadProgress();
    void wrkErrorHandler(const QString& errorStr);
    void wrkFileHeader(int verh, int verl);
    void wrkEndOfFile();
    void wrkStreamEndEvent(long time);
    void wrkTrackHeader(const QByteArray& name1, const QByteArray& name2,
             int trackno, int channel, int pitch,
             int velocity, int port,
             bool selected, bool muted, bool loop);
    void wrkTimeBase(int timebase);
    void wrkGlobalVars();
    void wrkNoteEvent(int track, long time, int chan, int pitch, int vol, int dur);
    void wrkKeyPressEvent(int track, long time, int chan, int pitch, int press);
    void wrkCtlChangeEvent(int track, long time, int chan, int ctl, int value);
    void wrkPitchBendEvent(int track, long time, int chan, int value);
    void wrkProgramEvent(int track, long time, int chan, int patch);
    void wrkChanPressEvent(int track, long time, int chan, int press);
    void wrkSysexEvent(int track, long time, int bank);
    void wrkSysexEventBank(int bank, const QString& name, bool autosend, int port, const QByteArray& data);
    void wrkTextEvent(int track, long time, int typ, const QByteArray& data);
    void wrkComments(const QByteArray& cmt);
    void wrkVariableRecord(const QString& name, const QByteArray& data);
    void wrkTempoEvent(long time, int tempo);
    void wrkTrackPatch(int track, int patch);
    void wrkNewTrackHeader(const QByteArray& name,
            int trackno, int channel, int pitch,
            int velocity, int port,
            bool selected, bool muted, bool loop);
    void wrkTrackName(int trackno, const QByteArray& name);
    void wrkTrackVol(int track, int vol);
    void wrkTrackBank(int track, int bank);
    void wrkSegment(int track, long time, const QByteArray& name);
    void wrkChord(int track, long time, const QString& name, const QByteArray& data);
    void wrkExpression(int track, long time, int code, const QByteArray& text);
    void wrkTimeSignatureEvent(int bar, int num, int den);
    void wrkKeySig(int bar, int alt);
    void wrkMarker(long time, int smpte, const QByteArray &data);

private: // methods
    void sort();
    void initCodecs();
    void insertBeats(qint64 ticks);
    void timeCalculations();
    void addMetaData(int time, int type, const QByteArray &data);
    void appendStringToList(QStringList &list, QString &s, TextType type);

private: // members
    QList<MIDIEvent*> m_list;
    drumstick::File::Rmidi* m_rmid;
    drumstick::File::QSmf* m_smf;
    drumstick::File::QWrk* m_wrk;

    int m_uchardetErrors;
    int m_format;
    int m_numTracks;
    int m_ticksDuration;
    int m_division;
    int m_pos;
    int m_curTrack;
    int m_beatMax;
    int m_barCount;
    int m_beatCount;
    int m_lowestMidiNote;
    int m_highestMidiNote;
    qreal m_tempo;
    qreal m_tempoFactor;
    qreal m_ticks2micros;
    qreal m_duration;
    qint64 m_lastBeat;
    qint64 m_beatLength;
    qint64 m_tick;
    QString m_lblName;

    static const QMap<QByteArray,int> m_umibs;

    QMap<QByteArray,int> m_supportedCodecs;
    QTextCodec *m_codec;
    int m_mib;
    QByteArray m_charset;
    uchardet_t m_handle;

    QMap<int, SysExEvent> m_savedSysexEvents;

    struct TrackMapRec {
        int channel;
        int pitch;
        int velocity;
    };
    QMap<int,TrackMapRec> m_trackMap;

    struct TimeSigRec {
        int bar;
        int num;
        int den;
        long time;
    };
    QList<TimeSigRec> m_bars;

    struct TextRec {
        TextRec(QByteArray data)
            : m_tick(0)
            , m_track(0)
            , m_type(TextType::None)
            , m_text(data)
        {}
        TextRec(int tick, int track, TextType e, QByteArray data)
            : m_tick(tick)
            , m_track(track)
            , m_type(e)
            , m_text(data)
        {}
        int m_tick;
        int m_track;
        TextType m_type;
        QByteArray m_text;
    };
    QList<TextRec> m_textEvents;

    QString m_currentFile;
    QString m_currentFileFull;
    QString m_fileFormat;
    QByteArray m_trackLabel;
    bool m_channelUsed[drumstick::rt::MIDI_STD_CHANNELS];
    int m_channelEvents[drumstick::rt::MIDI_STD_CHANNELS];
    QByteArray m_channelLabel[drumstick::rt::MIDI_STD_CHANNELS];
    int m_channelPatches[drumstick::rt::MIDI_STD_CHANNELS];
    QMap<int, QByteArray> m_trkName;
    QMap<int, int> m_trkScore;
    QMap<int, int> m_typScore;
    QMap<int, int> m_trkChannel;
    QMap<QString, QString> m_infoMap;
    QList<QString> m_loadingErrors;
    int m_numTempoChanges{0};
    qreal m_initialTempo{5e5};
};

#endif // SEQUENCE_H<|MERGE_RESOLUTION|>--- conflicted
+++ resolved
@@ -69,11 +69,7 @@
     int eventTime(MIDIEvent* ev) const;
     std::chrono::microseconds timeOfEvent(MIDIEvent *ev) const;
     std::chrono::microseconds deltaTimeOfEvent(MIDIEvent *ev) const;
-<<<<<<< HEAD
     std::chrono::microseconds timeOfTicks(const int ticks) const;
-=======
-    std::chrono::microseconds timeOfTicks(const uint64_t ticks) const;
->>>>>>> 1289d6b9
     bool hasMoreEvents();
     int getFormat() const { return m_format; }
     int getDivision() const { return m_division; }
@@ -128,16 +124,13 @@
     QString loadingErrors() const;
     int errorsCount() const;
 
-<<<<<<< HEAD
 #ifndef QT_NO_DEBUG
     void dump();
 #endif
-=======
     qsizetype size() const;
     qreal initialTempo() const;
     bool simpleTimeProcess() const;
     QString duration() const;
->>>>>>> 1289d6b9
 
 signals:
     void loadingStart(int size);
