/*
    Drumstick MIDI File Player Multiplatform Program
    Copyright (C) 2006-2022, Pedro Lopez-Cabanillas <plcl@users.sf.net>

    This program is free software; you can redistribute it and/or modify
    it under the terms of the GNU General Public License as published by
    the Free Software Foundation; either version 3 of the License, or
    (at your option) any later version.

    This program is distributed in the hope that it will be useful,
    but WITHOUT ANY WARRANTY; without even the implied warranty of
    MERCHANTABILITY or FITNESS FOR A PARTICULAR PURPOSE.  See the
    GNU General Public License for more details.

    You should have received a copy of the GNU General Public License
    along with this program. If not, see <http://www.gnu.org/licenses/>.
*/

#include <QApplication>
#include <QMessageBox>
#include <QCommandLineParser>
#include <QFileInfo>
#include <QSplashScreen>
#include <QDebug>
#include "guiplayer.h"
#include "settings.h"

int main(int argc, char *argv[])
{
    const char* PGM_DESCRIPTION = QT_TRANSLATE_NOOP("QCoreApplication",
        "Copyright (C) 2006-2022 Pedro Lopez-Cabanillas\n"
        "This program comes with ABSOLUTELY NO WARRANTY;\n"
        "This is free software, and you are welcome to redistribute it\n"
        "under certain conditions; see the LICENSE for details.");

    const char* errorstr = QT_TRANSLATE_NOOP("QCoreApplication",
        "Fatal error from the Operating System. "
        "This usually happens when the OS doesn't have MIDI support, "
        "or the MIDI support is not enabled. "
        "Please check your OS/MIDI configuration.");

    const char* strVersion = QT_STRINGIFY(VERSION);

#if (QT_VERSION < QT_VERSION_CHECK(6,0,0))
    QApplication::setAttribute(Qt::AA_UseHighDpiPixmaps);
    QApplication::setAttribute(Qt::AA_EnableHighDpiScaling);
#endif
    QApplication app(argc, argv);
    QCoreApplication::setOrganizationName(QSTR_DOMAIN);
    QCoreApplication::setOrganizationDomain(QSTR_DOMAIN);
    QCoreApplication::setApplicationName(QSTR_APPNAME);
    QCoreApplication::setApplicationVersion(strVersion);
#if defined(Q_OS_WINDOWS)
    QApplication::setStyle("fusion");
#endif
<<<<<<< HEAD
    QApplication::setWindowIcon(QIcon(":/dmidiplayer.png"));

    Settings::instance()->loadTranslations();
=======
    QGuiApplication::setDesktopFileName("net.sourceforge.dmidiplayer");
    QApplication app(argc, argv);
    app.setWindowIcon(QIcon(":/dmidiplayer.png"));
>>>>>>> 612baf5d

    QCommandLineParser parser;
    parser.setApplicationDescription(QString("%1 v%2\n\n%3").arg(
        QCoreApplication::applicationName(),
        QCoreApplication::applicationVersion(),
        QCoreApplication::tr(PGM_DESCRIPTION)));
    auto helpOption = parser.addHelpOption();
    auto versionOption = parser.addVersionOption();
    QCommandLineOption portableOption({"p", "portable"}, QCoreApplication::tr("Portable settings mode."));
    QCommandLineOption portableFileName({"f", "file"}, QCoreApplication::tr("Portable settings file name."), "portableFile");
    parser.addOption(portableOption);
    parser.addOption(portableFileName);
    QCommandLineOption driverOption({"d", "driver"}, QCoreApplication::tr("MIDI Out Driver."), "driver");
    parser.addOption(driverOption);
    QCommandLineOption portOption({"c", "connection"}, QCoreApplication::tr("MIDI Out Connection."), "connection");
    parser.addOption(portOption);
    parser.addPositionalArgument("file", QCoreApplication::tr("Input SMF/KAR/WRK file name."), "[file]");
    parser.process(app);

    QPixmap px(":/splash.png");
    QSplashScreen splash(px);
    QFont sf = QApplication::font();
#if defined(Q_OS_WINDOWS)
        sf.setPointSize(14);
#else
        sf.setPointSize(20);
#endif
    splash.setFont(sf);
    splash.show();
    app.processEvents();
    splash.showMessage(QSTR_APPNAME + " v" + strVersion,
                       Qt::AlignBottom | Qt::AlignHCenter, Qt::white);
    app.processEvents();

    if (parser.isSet(portableOption) || parser.isSet(portableFileName)) {
        QString portableFile;
        if (parser.isSet(portableFileName)) {
            portableFile = parser.value(portableFileName);
        }
        Settings::setPortableConfig(portableFile);
    } else {
        QSettings::setDefaultFormat(QSettings::NativeFormat);
    }

    QStringList fileNames, positionalArgs = parser.positionalArguments();
    foreach(const QString& a, positionalArgs) {
        QFileInfo f(a);
        if (f.exists())
            fileNames += f.canonicalFilePath();
        else
            qWarning() << QCoreApplication::tr("File not found:") << a;
    }

    try {
        GUIPlayer w;
        splash.finish(&w);
        w.setAttribute(Qt::WA_QuitOnClose);
        if(parser.isSet(portOption) && parser.isSet(driverOption)) {
            w.connectOutput(parser.value(driverOption), parser.value(portOption));
        }
        if (!fileNames.isEmpty()) {
            w.openFileList(fileNames);
        }
        w.show();
        return app.exec();
    } catch (...) {
        QMessageBox::critical(0, "Error", QCoreApplication::tr(errorstr) );
        qWarning() << QCoreApplication::tr(errorstr);
    }
    return 0;
}<|MERGE_RESOLUTION|>--- conflicted
+++ resolved
@@ -53,15 +53,10 @@
 #if defined(Q_OS_WINDOWS)
     QApplication::setStyle("fusion");
 #endif
-<<<<<<< HEAD
+    QGuiApplication::setDesktopFileName("net.sourceforge.dmidiplayer");
     QApplication::setWindowIcon(QIcon(":/dmidiplayer.png"));
 
     Settings::instance()->loadTranslations();
-=======
-    QGuiApplication::setDesktopFileName("net.sourceforge.dmidiplayer");
-    QApplication app(argc, argv);
-    app.setWindowIcon(QIcon(":/dmidiplayer.png"));
->>>>>>> 612baf5d
 
     QCommandLineParser parser;
     parser.setApplicationDescription(QString("%1 v%2\n\n%3").arg(
