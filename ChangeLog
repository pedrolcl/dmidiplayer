<<<<<<< HEAD
2022-02-05
    * Load translations earlier, for command line options

2022-01-27
    * Avoid loading translations for English

2022-01-15
    * AppStream MetaInfo renamed.
=======
2022-04-22
    * Using QGuiApplication::setDesktopFileName to fix the wrong icon in KDE+Wayland
>>>>>>> 612baf5d

2021-12-22
    * Release 1.5.3

2021-12-18
    * replaced deprecated signalSMFText() by signalSMFText2()
    * added support for Cakewalk (WRK) format markers

2021-12-03
    * bumped required drumstick version to 2.5

2021-11-29
    * Added an Info.plist cmake template to enable HighDPI rendering on macOS

2021-10-24
    * Czech translation updated. Thanks to Pavel Fric
    * Release 1.5.2

2021-10-23
    * New build option USE_QT to choose which Qt major version (5 or 6) to prefer. By default (if not set) it uses whatever is found.

2021-10-20
    * Fix for crash in Linux when changing MIDI output connection, and there are not suitable MIDI ports available.

2021-09-19
    * Release 1.5.1

2021-09-15
    * Support for RIFF MIDI files, provided by Drumstick 2.4.0

2021-09-01
    * Fixed error checking of DwmGetWindowAttribute() call. This caused a problem in Windows 7 running the "Windows Classic" theme.

2021-08-25
    * fix for GH ticket #6: The dependency target "update_helpfiles" of target "dmidiplayer" does not exist

2021-08-22
    * Release 1.5.0

2021-08-16
    * Italian help document translation, thanks to Giovanni Mariani
    * Machine translations for German and French help documents
    * Initialized de, fr and it program translations from phrasebooks

2021-08-15
    * Czech translation updated, thanks to Pavel Fric

2021-08-12
    * implementation of ticket #7: Help window and user documentation

2021-08-07
    * fix for ticket #11: winsnap enable/disable

2021-08-05
    * implementation for ticket #3: song loop between bars

2021-07-05
    * allow more than one file from the command line, or dragged from a file manager.

2021-07-04
    * implemented ticket #10: splash screen
    * bumped version number to 1.5.0

2021-06-29
    * Release 1.4.0

2021-06-28
    * New CMake build option: EMBED_TRANSLATIONS

2021-06-27
    * Czech translation updated, thanks to Pavel Fric

2021-06-16
    * missing internal icons added
    * implemented playlist function shuffle
    * implemented ticket #2: Playlist repetition

2021-06-15
    * Implemented ticket #9: (drumstick ticket #31) fallback output drivers
    * preliminary support for building with Qt6 (experimental)
    * Bump version number to 1.4.0

2021-06-13
    * Implemented ticket #8 Lyrics text: copy to clipboard, save to file, print

2021-06-05
    * New positioning actions: forward, backward, jump to bar
    * New dialog: ToolBarEditor, to customize the toolbar buttons

2021-06-04
    * Implemented ticket #1: Playback Positioning

2021-06-01
    * Release v1.3.1

2021-05-29
    * Display diagnostics after midi out driver initialization

2021-05-28
    * Fix for ticket #6: added man page
    * Warn when modified playlist is not saved

2021-05-26
    * Fix for ticket #4: crash if user closes the main window while playing a MIDI file

2021-05-11
    * Release v1.3.0

2021-05-07
    * Czech translation. Thanks to Pavel Fric

2021-04-28
    * Fixed warnings when building with Qt >= 5.15
    * Better mac integration

2021-04-27
    * Full screen option for Lyrics and Piano Player windows

2021-04-25
    * Standarization: MIDI texts/lyrics encoding defaults to Latin1

2021-04-23
    * internal icons reorganization
    * New option: Qt widgets style

2021-04-21
    * better support for WRK files with lyrics and other metadata
    * Auto advance to the next song only when auto play is enabled

2021-04-20
    * icons reorganization: moved from resources/ to icons/
    * allow desktop environment icon theme, with option to force internal icon theme

2021-04-18
    * icons: now using breeze icon theme

2021-04-17
    * autogenerated initial playlist
    * playlists files may be relative to the playlist directory

2021-04-16
    * store last saved playlist
    * dark mode revision

2021-04-15
    * playlist: previous/next song navigation
    * events: reorganization, KeySignature
    * examples: added playlist
    * guiplayer: playlist navigation UI buttons, alternative icons
    * new setting: default playlist

2021-04-13
    * Updated MIDI and Karaoke examples

2021-04-08
    * preferences dialog
    * implemented AutoPlay option
    * spanish translation

2021-04-05
    * playlist editor

2021-04-04
    * Spanish translation updates by Darío Hereñú
        * Minor fix (lines 100, 159)
        * minor proposal on line 115
        * Transporte o tono? (line 198)

2021-04-02
    * Desktop and AppStream metadata updated

2021-04-01
    * updated CMake buildsystem
        * minimum required cmake version 3.14
        * macOS target Sierra (10.12)
        * uninstall target
    * updated .desktop and appstream metadata

2021-03-31 Release v1.2.0:
    * spanish translation updated
    * moved cmake scripts to a sub directory
    * added SCN Revision module to include the revision id in the about box

2021-03-27
    * new dependency: uchardet library, for charset detection
      (see https://www.freedesktop.org/wiki/Software/uchardet/)
    * Lyrics and other metadata processing
    * FileInfo dialog displaying Karaoke metadata
    * Implemented Lyrics view.

2021-03-20 Release v1.1.0:

    * Pianola, Channels and Rhythm views
    * Sticky Window Snapping (for Windows OS only)
    * Russian translation (Thanks to Sergey Basalaev)
    * Spanish translation updated
    * Recent files menu options
    * Language choice menu options
    * Command line options: --portable and --file (for portable configuration)

2021-02-02 Release v1.0.0:

    * MIDI Output to hardware MIDI ports, or any other Drumstick backend
    * Transpose song tonality between -12 and +12 semitones
    * Change MIDI volume level (using MIDI CC7)
    * Scale song speed between half and double tempo<|MERGE_RESOLUTION|>--- conflicted
+++ resolved
@@ -1,4 +1,6 @@
-<<<<<<< HEAD
+2022-04-22
+    * Using QGuiApplication::setDesktopFileName to fix the wrong icon in KDE+Wayland
+
 2022-02-05
     * Load translations earlier, for command line options
 
@@ -7,10 +9,6 @@
 
 2022-01-15
     * AppStream MetaInfo renamed.
-=======
-2022-04-22
-    * Using QGuiApplication::setDesktopFileName to fix the wrong icon in KDE+Wayland
->>>>>>> 612baf5d
 
 2021-12-22
     * Release 1.5.3
